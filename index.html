<!DOCTYPE html>
<html lang="en">
<head>
    <meta charset="UTF-8">
    <meta name="viewport" content="width=device-width, initial-scale=1.0">
    <title>Player Bids</title>
    <link rel="stylesheet" href="https://cdn.jsdelivr.net/npm/bulma@1.0.2/css/bulma.min.css">
    <link rel="stylesheet" href="other-styles.css">
</head>
<body>

    <div id="settings-form" class="form-container">
        <h2 class="title is-4 has-text-white">Setup Your Auction</h2>
        <form id="auction-settings" class="box">
            <div class="field">
                <label for="league-size" class="label">League Size:</label>
                <div class="control">
                    <div class="select">
                        <select id="league-size" required>
                            <option value="">Select League Size</option>
                            <option value="4">4</option>
                            <option value="5">5</option>
                            <option value="6">6</option>
                            <option value="7">7</option>
                            <option value="8">8</option>
                            <option value="9">9</option>
                            <option value="10">10</option>
                            <option value="11">11</option>
                            <option value="12">12</option>
                            <option value="13">13</option>
                            <option value="14">14</option>
                            <option value="15">15</option>
                            <option value="16">16</option>
                            <option value="17">17</option>
                            <option value="18">18</option>
                            <option value="19">19</option>
                            <option value="20">20</option>
                        </select>
                    </div>
                </div>
            </div>
    
            <div class="field">
<<<<<<< HEAD
                <label for="live-players" class="label">Real Players in League:</label>
=======
                <label for="live-players" class="label">Players in League:</label>
>>>>>>> de24002b
                <div class="control">
                    <div class="select">
                        <select id="live-players" required>
                            <option value="">Select Participant Amount</option>
                        </select>
                    </div>
                </div>
            </div>
    
            <div class="field">
                <div class="control">
                    <button type="submit" class="button is-primary is-fullwidth">Start Auction</button>
                </div>
            </div>
        </form>
    </div>

    <div class="hidden is-fullwidth" id="auction-interface">
        <div id="top-banner" class="columns is-marginless is-mobile is-fullwidth">
            <div id="nominee-display" class="nominee-display">
                    <div id="timer" class="column timer rounding">
                        <p id="timer-tick"></p>
                    </div>
            </div>
            <div id="nominated-player-display" class="nominated-player-display">
                <div id="basic-info" class="columns basic-info">
                    <div class="column">
                        <h1 class="title has-text-weight-bold"></h1>
                        <p class="subtitle"></p>
                        <div class="last-year-stats"></div>
                    </div>
                </div>
                <div id="bidding-display" class="bidding-display">
                    <div class="field has-addons">
                        <div class="control">
                            <input type="number" id="bid-input" class="input" value="1" min="0" />
                        </div>
                        <div class="control">
                            <button id="submit-bid" class="button is-primary">Submit</button>
                        </div>
                    </div>
                </div>
            </div>
        </div>
        <div id="draft-notification" class="draft-notification is-flex is-align-items-center is-justify-content-center">
            Draft starting soon
        </div>

        <div id="team-selections" class="team-selections">
            <div id="toggle-container" class="field is-grouped is-grouped-centered">
                <span id="show-roster-label" class="label">Show Roster</span>
                <div class="control">
                    <label class="switch">
                        <input type="checkbox" id="toggle-switch">
                        <span class="slider round"></span>
                    </label>
                </div>
                <span id="show-stats-label" class="label">Show Stats</span>
            </div>
    
            <div id="roster-container" class="table-container">
                <table id="roster-table" class="table is-striped is-hoverable is-fullwidth">
                    <thead>
                        <tr id="table-header"></tr>
                    </thead>
                    <tbody id="table-body"></tbody>
                </table>
            </div>
            <div id="stats-container" style="display: none;">
                <table id="cumulative-table" class="table is-striped is-hoverable is-fullwidth">
                    <thead>
                        <tr id="stats-table-header"></tr>
                    </thead>
                    <tbody id="stats-table-body"></tbody>
                </table>
            </div>
        </div>
    
        <div id="player-cards" class="player-cards">
            <table id="player-stats-table" class="table is-striped is-hoverable is-fullwidth">
                <thead>
                    <tr>
                        <th>Nominate</th>
                        <th>Player</th>
                        <th>Pos</th>
                        <th>Team</th>
                        <th>PPG</th>
                        <th>APG</th>
                        <th>RPG</th>
                        <th>FG%</th>
                        <th>FT%</th>
                        <th>BPG</th>
                        <th>SPG</th>
                        <th>TOs</th>
                    </tr>
                </thead>
                <tbody id="player-table-body"></tbody>
            </table>
        </div>
    </div>
    <script src="script.js"></script>
</body>
</html><|MERGE_RESOLUTION|>--- conflicted
+++ resolved
@@ -41,11 +41,7 @@
             </div>
     
             <div class="field">
-<<<<<<< HEAD
-                <label for="live-players" class="label">Real Players in League:</label>
-=======
-                <label for="live-players" class="label">Players in League:</label>
->>>>>>> de24002b
+                <label for="live-players" class="label">Reals Players in League:</label>
                 <div class="control">
                     <div class="select">
                         <select id="live-players" required>
